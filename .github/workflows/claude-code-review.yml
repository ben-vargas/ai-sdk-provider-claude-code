--- conflicted
+++ resolved
@@ -7,26 +7,12 @@
     types: [opened, synchronize, ready_for_review, reopened, labeled]
 
 jobs:
-<<<<<<< HEAD
-  claude-review:
-    # Optional: Filter by PR author
-    # if: |
-    #   github.event.pull_request.user.login == 'external-contributor' ||
-    #   github.event.pull_request.user.login == 'new-developer' ||
-    #   github.event.pull_request.author_association == 'FIRST_TIME_CONTRIBUTOR'
-
-=======
   review-with-tracking:
->>>>>>> 2f7f769f
     runs-on: ubuntu-latest
     permissions:
       contents: read
       pull-requests: write
       id-token: write
-<<<<<<< HEAD
-
-=======
->>>>>>> 2f7f769f
     steps:
       - name: Checkout repository
         uses: actions/checkout@v4
@@ -38,46 +24,6 @@
         with:
           claude_code_oauth_token: ${{ secrets.CLAUDE_CODE_OAUTH_TOKEN }}
 
-<<<<<<< HEAD
-          # Optional: Specify model (defaults to Claude Sonnet 4, uncomment for Claude Opus 4)
-          # model: "claude-opus-4-20250514"
-
-          # Direct prompt for automated review (no @claude mention needed)
-          direct_prompt: |
-            Please review this pull request and provide feedback on:
-            - Code quality and best practices
-            - Potential bugs or issues
-            - Performance considerations
-            - Security concerns
-            - Test coverage
-
-            Be constructive and helpful in your feedback.
-
-          # Optional: Use sticky comments to make Claude reuse the same comment on subsequent pushes to the same PR
-          # use_sticky_comment: true
-
-          # Optional: Customize review based on file types
-          # direct_prompt: |
-          #   Review this PR focusing on:
-          #   - For TypeScript files: Type safety and proper interface usage
-          #   - For API endpoints: Security, input validation, and error handling
-          #   - For React components: Performance, accessibility, and best practices
-          #   - For tests: Coverage, edge cases, and test quality
-
-          # Optional: Different prompts for different authors
-          # direct_prompt: |
-          #   ${{ github.event.pull_request.author_association == 'FIRST_TIME_CONTRIBUTOR' &&
-          #   'Welcome! Please review this PR from a first-time contributor. Be encouraging and provide detailed explanations for any suggestions.' ||
-          #   'Please provide a thorough code review focusing on our coding standards and best practices.' }}
-
-          # Optional: Add specific tools for running tests or linting
-          # allowed_tools: "Bash(npm run test),Bash(npm run lint),Bash(npm run typecheck)"
-
-          # Optional: Skip review for certain conditions
-          # if: |
-          #   !contains(github.event.pull_request.title, '[skip-review]') &&
-          #   !contains(github.event.pull_request.title, '[WIP]')
-=======
           # Enable progress tracking (shows checkboxes in PR comments)
           track_progress: true
 
@@ -130,5 +76,4 @@
 
           # Tools for comprehensive PR review
           claude_args: |
-            --allowedTools "mcp__github_inline_comment__create_inline_comment,Bash(gh pr comment:*),Bash(gh pr diff:*),Bash(gh pr view:*)"
->>>>>>> 2f7f769f
+            --allowedTools "mcp__github_inline_comment__create_inline_comment,Bash(gh pr comment:*),Bash(gh pr diff:*),Bash(gh pr view:*)"