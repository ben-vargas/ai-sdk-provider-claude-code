--- conflicted
+++ resolved
@@ -36,14 +36,6 @@
         with:
           claude_code_oauth_token: ${{ secrets.CLAUDE_CODE_OAUTH_TOKEN }}
 
-<<<<<<< HEAD
-          # This is an optional setting that allows Claude to read CI results on PRs
-          additional_permissions: |
-            actions: read
-
-          # Optional: Specify model (defaults to Claude Sonnet 4, uncomment for Claude Opus 4)
-          # model: "claude-opus-4-20250514"
-=======
           # Use sticky comments (updates one comment instead of creating multiple)
           use_sticky_comment: true
 
@@ -52,7 +44,6 @@
 
           # Optional: Allow specific bots to trigger Claude (uncomment to enable)
           # allowed_bots: "renovate"  # Or use "*" for all bots, or comma-separated list
->>>>>>> 2f7f769f
 
           # Optional: Customize the trigger phrase (default: @claude)
           # trigger_phrase: "/claude"
@@ -60,20 +51,6 @@
           # Optional: Trigger when specific user is assigned to an issue
           # assignee_trigger: "claude-bot"
 
-<<<<<<< HEAD
-          # Optional: Allow Claude to run specific commands
-          # allowed_tools: "Bash(npm install),Bash(npm run build),Bash(npm run test:*),Bash(npm run lint:*)"
-
-          # Optional: Add custom instructions for Claude to customize its behavior for your project
-          # custom_instructions: |
-          #   Follow our coding standards
-          #   Ensure all new code has tests
-          #   Use TypeScript for new files
-
-          # Optional: Custom environment variables for Claude
-          # claude_env: |
-          #   NODE_ENV: test
-=======
           # Optional: Trigger when a specific label is added
           # label_trigger: "claude"
 
@@ -90,5 +67,4 @@
           #     "env": {
           #       "NODE_ENV": "test"
           #     }
-          #   }
->>>>>>> 2f7f769f
+          #   }